{
  "name": "sipapu",
<<<<<<< HEAD
  "version": "1.1.17",
=======
  "version": "1.1.19",
>>>>>>> 5cffffa1
  "description": "Sipapu: A library for the Kokopelli app and webplayer",
  "main": "dist/index.js",
  "_umd:main": "dist/sipapu.umd.js",
  "_module": "dist/sipapu.module.js",
  "_types": "dist/sipapu.d.ts",
  "files": [
    "dist",
    "readme.md"
  ],
  "dependencies": {
    "@supabase/supabase-js": "^1.29.1",
    "supabase": "^0.5.0"
  },
  "devDependencies": {
    "@types/jest": "^26.0.14",
    "@typescript-eslint/eslint-plugin": "^4.1.1",
    "@typescript-eslint/parser": "^4.1.1",
    "eslint": "^7.9.0",
    "eslint-config-airbnb-typescript": "^12.3.1",
    "eslint-config-prettier": "^8.3.0",
    "eslint-formatter-pretty": "^4.0.0",
    "eslint-plugin-import": "^2.20.1",
    "eslint-plugin-jest": "^24.0.2",
    "eslint-plugin-promise": "^5.1.0",
    "eslint-plugin-unicorn": "^32.0.1",
    "jest": "^26.4.2",
    "microbundle": "^0.13.0",
    "prettier": "^2.0.4",
    "ts-jest": "^26.3.0",
    "typescript": "^4.0.3"
  },
  "repository": {
    "type": "git",
    "url": "git+https://github.com/KokopelliMusic/Sipapu"
  },
  "keywords": [],
  "jest": {
    "testEnvironment": "node",
    "testPathIgnorePatterns": [
      "node_modules",
      "dist",
      "coverage"
    ],
    "transform": {
      "^.+\\.ts?$": "ts-jest"
    }
  },
  "author": "Nierot",
  "license": "GPL-3.0",
  "bugs": {
    "url": "https://github.com/KokopelliMusic/Sipapu/issues"
  },
  "homepage": "https://github.com/KokopelliMusic/Sipapu#readme"
}<|MERGE_RESOLUTION|>--- conflicted
+++ resolved
@@ -1,10 +1,6 @@
 {
   "name": "sipapu",
-<<<<<<< HEAD
-  "version": "1.1.17",
-=======
   "version": "1.1.19",
->>>>>>> 5cffffa1
   "description": "Sipapu: A library for the Kokopelli app and webplayer",
   "main": "dist/index.js",
   "_umd:main": "dist/sipapu.umd.js",
